use super::*;
use agent_client_protocol::{AvailableCommand, AvailableCommandInput};
use codex_core::{
    NewConversation,
    protocol::{AskForApproval, Op, ReviewRequest, SandboxPolicy},
};
use std::{fs, io};
use tokio::sync::oneshot;

pub static AVAILABLE_COMMANDS: LazyLock<Vec<AvailableCommand>> = LazyLock::new(built_in_commands);

impl CodexAgent {
    pub async fn handle_slash_command(
        &self,
        session_id: &acp::SessionId,
        name: &str,
        _rest: &str,
    ) -> Result<bool, Error> {
        let conversation = self.get_conversation(session_id).await?;

        // Commands implemented inline (no Codex submission needed)
        match name {
            "new" => {
                // Start a new conversation within the current session
                let conversation_id = match self
                    .conversation_manager
                    .new_conversation(self.config.clone())
                    .await
                {
                    Ok(NewConversation {
                        conversation_id, ..
                    }) => conversation_id,
                    Err(e) => {
                        let (tx, rx) = oneshot::channel();
                        self.send_message_chunk(
                            session_id,
                            format!("Failed to start new conversation: {}", e).into(),
                            tx,
                        )?;
                        rx.await.map_err(Error::into_internal_error)?;
                        return Ok(true);
                    }
                };

                let current_mode = Self::modes(&self.config)
                    .as_ref()
                    .map(|m| m.current_mode_id.clone())
                    .unwrap_or(acp::SessionModeId("auto".into()));

                // Update the session with the new conversation
                self.sessions.borrow_mut().insert(
                    conversation_id.to_string(),
                    SessionState {
                        current_approval: self.config.approval_policy,
                        current_sandbox: self.config.sandbox_policy.clone(),
                        current_mode,
                        token_usage: None,
                        reasoning_sections: Vec::new(),
                        current_reasoning_chunk: String::new(),
                    },
                );

                let (tx, rx) = oneshot::channel();
                self.send_message_chunk(session_id, "✨ Started a new conversation".into(), tx)?;
                rx.await.map_err(Error::into_internal_error)?;
                return Ok(true);
            }
            "init" => {
                // Create AGENTS.md in the current workspace if it doesn't already exist.
                let rest = _rest.trim();
                let force = matches!(rest, "--force" | "-f" | "force");

                // If any AGENTS* file already exists and not forcing, bail out.
                let existing = self.find_agents_files(Some(session_id)).await;
                if !existing.is_empty() && !force {
                    let msg = format!(
                        "AGENTS file already exists: {}\nUse /init --force to overwrite.",
                        existing.join(", ")
                    );

                    let (tx, rx) = oneshot::channel();
                    self.send_message_chunk(session_id, msg.into(), tx)?;
                    rx.await.map_err(Error::into_internal_error)?;
                    return Ok(true);
                }

                let target = self.config.cwd.join("AGENTS.md");
                let template = r#"# AGENTS.md

This file gives Codex instructions for working in this repository. Place project-specific tips here so the agent acts consistently with your workflows.

Scope
- The scope of this file is the entire repository (from this folder down).
- Add more AGENTS.md files in subdirectories for overrides; deeper files take precedence.

Coding Conventions
- Keep changes minimal and focused on the task.
- Match the existing code style and structure; avoid wholesale refactors.
- Don't add licenses or headers unless requested.

Workflow
- How to run and test: describe commands (e.g., `cargo test`, `npm test`).
- Any environment variables or secrets required for local runs.
- Where to place new modules, configs, or scripts.

Reviews and Safety
- Point out risky or destructive actions before performing them.
- Prefer root-cause fixes over band-aids.
- When in doubt, ask for confirmation.

Notes for Agents
- Follow instructions in this file for all edits within its scope.
- Files in deeper directories with their own AGENTS.md override these rules.
"#;

                let msg = if self.client_supports_fs_write() {
                    match self
                        .client_write_text_file(session_id, target.clone(), template.to_string())
                        .await
                    {
                        Ok(()) => format!(
                            "Initialized AGENTS.md at {}\nEdit it to customize agent behavior.",
                            self.shorten_home(&target)
                        ),
                        Err(err) => match self.write_text_file_locally(&target, template) {
                            Ok(()) => format!(
                                "Initialized AGENTS.md at {}\nEdit it to customize agent behavior. (client write failed: {})",
                                self.shorten_home(&target),
                                err.message
                            ),
                            Err(io_err) => format!(
                                "Failed to create AGENTS.md via client filesystem ({}). Local write also failed: {}.\nPath: {}",
                                err.message,
                                io_err,
                                self.shorten_home(&target)
                            ),
                        },
                    }
                } else {
                    match self.write_text_file_locally(&target, template) {
                        Ok(()) => format!(
                            "Initialized AGENTS.md at {}\nEdit it to customize agent behavior.",
                            self.shorten_home(&target)
                        ),
                        Err(e) => format!(
                            "Failed to create AGENTS.md: {}\nPath: {}",
                            e,
                            self.shorten_home(&target)
                        ),
                    }
                };

                let (tx, rx) = oneshot::channel();
                self.send_message_chunk(session_id, msg.into(), tx)?;
                rx.await.map_err(Error::into_internal_error)?;
                return Ok(true);
            }
            "status" => {
<<<<<<< HEAD
                let status_text = self.render_status(session_id).await;
=======
                let status_text = self.render_status(session_id.0.as_ref()).await;
>>>>>>> 06ac4697
                let (tx, rx) = oneshot::channel();
                self.send_message_chunk(session_id, status_text.into(), tx)?;
                rx.await.map_err(Error::into_internal_error)?;
                return Ok(true);
            }
            "model" => {
                let rest = _rest.trim();
                if rest.is_empty() {
                    let msg = format!(
                        "Current model: {}\nUsage: /model <model-slug>",
                        self.config.model,
                    );
                    let (tx, rx) = oneshot::channel();
                    self.send_message_chunk(session_id, msg.into(), tx)?;
                    rx.await.map_err(Error::into_internal_error)?;
                    return Ok(true);
                }

                // Request Codex to change the model for subsequent turns.
                let op = Op::OverrideTurnContext {
                    cwd: None,
                    approval_policy: None,
                    sandbox_policy: None,
                    model: Some(rest.to_string()),
                    effort: None,
                    summary: None,
                };

                conversation
                    .submit(op)
                    .await
                    .map_err(Error::into_internal_error)?;

                // Provide immediate feedback to the user.
                let (tx, rx) = oneshot::channel();
                self.send_message_chunk(
                    session_id,
                    format!("🧠 Requested model change to: `{}`", rest).into(),
                    tx,
                )?;
                rx.await.map_err(Error::into_internal_error)?;
                return Ok(true);
            }
            "approvals" => {
                let value = _rest.trim().to_lowercase();
                let parsed = match value.as_str() {
                    "" | "show" => None,
                    "on-request" => Some(AskForApproval::OnRequest),
                    "on-failure" => Some(AskForApproval::OnFailure),
                    "never" => Some(AskForApproval::Never),
                    "untrusted" | "unless-trusted" => Some(AskForApproval::UnlessTrusted),
                    _ => {
                        let msg = "Usage: /approvals untrusted|on-request|on-failure|never";
                        let (tx, rx) = oneshot::channel();
                        self.send_message_chunk(session_id, msg.into(), tx)?;
                        rx.await.map_err(Error::into_internal_error)?;
                        return Ok(true);
                    }
                };

                return if let Some(policy) = parsed {
                    let submit_result = conversation
                        .submit(Op::OverrideTurnContext {
                            cwd: None,
                            approval_policy: Some(policy),
                            sandbox_policy: None,
                            model: None,
                            effort: None,
                            summary: None,
                        })
                        .await;

                    if let Err(e) = submit_result {
                        let (tx, rx) = oneshot::channel();
                        self.send_message_chunk(
                            session_id,
                            format!("❌ Failed to set approval policy: {}", e).into(),
                            tx,
                        )?;
                        rx.await.map_err(Error::into_internal_error)?;
                        return Ok(true);
                    }

                    // Persist our local view of the policy for /status
                    self.with_session_state_mut(session_id, |state| {
                        state.current_approval = policy;
                    });

                    let msg = format!(
                        "✅ Approval policy updated to: `{}`. Use `/status` to view current session settings.",
                        value
                    );
                    let (tx, rx) = oneshot::channel();
                    self.send_message_chunk(session_id, msg.into(), tx)?;
                    rx.await.map_err(Error::into_internal_error)?;
                    Ok(true)
                } else {
                    let msg = "⚠️ Unable to set approval policy: Codex backend not connected.";
                    let (tx, rx) = oneshot::channel();
                    self.send_message_chunk(session_id, msg.into(), tx)?;
                    rx.await.map_err(Error::into_internal_error)?;
                    Ok(true)
                };
            }
            "quit" => {
                // Say goodbye and submit Shutdown to Codex if available
                let quit_msg = "👋 Codex agent is shutting down. Goodbye!";
                // Request backend shutdown
                if let Err(e) = conversation.submit(Op::Shutdown).await {
                    let (tx, rx) = oneshot::channel();
                    self.send_message_chunk(
                        session_id,
                        format!("Failed to submit shutdown: {}", e).into(),
                        tx,
                    )?;
                    let _ = rx.await;
                    return Ok(true);
                }
                // Send the goodbye message
                let (tx, rx) = oneshot::channel();
                self.send_message_chunk(session_id, quit_msg.into(), tx)?;
                let _ = rx.await;
                return Ok(true);
            }
            _ => {}
        }

        let mut msg = String::default();
        // Commands forwarded to Codex as protocol Ops
        let op = match name {
            "compact" => {
                self.with_session_state_mut(session_id, |state| {
                    state.token_usage = None;
                });
                msg = "🧠 Compacting conversation to reduce context size...\n\n".into();
                Some(Op::Compact)
            }
            "review" => {
                msg = "🔍 Asking Codex to review current changes...\n\n".into();
                Some(Op::Review {
                    review_request: ReviewRequest {
                        prompt: "review current changes".to_string(),
                        user_facing_hint: "current changes".to_string(),
                    },
                })
            }
            _ => None,
        };

        if let Some(op) = op {
            let submit_result = conversation.submit(op).await;
            if let Err(e) = submit_result {
                let (tx, rx) = oneshot::channel();
                self.send_message_chunk(
                    session_id,
                    format!("Failed to submit message: {}", e).into(),
                    tx,
                )?;
                rx.await.map_err(Error::into_internal_error)?;
                return Ok(true);
            }

            let (tx, rx) = oneshot::channel();
            self.send_message_chunk(session_id, msg.into(), tx)?;
            rx.await.map_err(Error::into_internal_error)?;

            loop {
                let event = conversation
                    .next_event()
                    .await
                    .map_err(Error::into_internal_error)?;

                match event.msg {
                    EventMsg::ExitedReviewMode(e) => {
                        if let Some(review_output) = e.review_output {
                            let (tx, rx) = oneshot::channel();
                            self.send_message_chunk(
                                session_id,
                                serde_json::to_string_pretty(&review_output)
                                    .unwrap_or_else(|_| "<failed to serialize>".to_string())
                                    .into(),
                                tx,
                            )?;
                            rx.await.map_err(Error::into_internal_error)?;
                        }
                    }
                    EventMsg::TaskComplete(_) | EventMsg::ShutdownComplete => {
                        let (tx, rx) = oneshot::channel();
                        self.send_message_chunk(session_id, "Task completed".into(), tx)?;
                        rx.await.map_err(Error::into_internal_error)?;
                        break;
                    }
                    EventMsg::StreamError(err) => {
                        let (tx, rx) = oneshot::channel();
                        let mut msg = err.message;
                        msg.push_str("\n\n");
                        self.send_message_chunk(session_id, msg.into(), tx)?;
                        rx.await.map_err(Error::into_internal_error)?;
                    }
                    EventMsg::Error(err) => {
                        let (tx, rx) = oneshot::channel();
                        self.send_message_chunk(session_id, err.message.into(), tx)?;
                        rx.await.map_err(Error::into_internal_error)?;
                        break;
                    }
                    _ => {}
                }
            }
            return Ok(true);
        }

        Ok(false)
    }

    async fn render_status(&self, session_id: &acp::SessionId) -> String {
        let sid_str = session_id.0.as_ref();
        // Session snapshot
        let (approval_mode, sandbox_mode, token_usage) = {
            if let Some(state) = self.sessions.borrow().get(sid_str) {
                (
                    state.current_approval,
                    state.current_sandbox.clone(),
                    state.token_usage.clone(),
                )
            } else {
                (
                    AskForApproval::OnRequest,
                    SandboxPolicy::new_workspace_write_policy(),
                    None,
                )
            }
        };

        // Workspace
        let cwd = self.shorten_home(&self.config.cwd);
        let agents_files = self.find_agents_files(Some(session_id)).await;
        let agents_line = if agents_files.is_empty() {
            "(none)".to_string()
        } else {
            agents_files
                .iter()
                .map(|f| self.shorten_home(&self.config.cwd.join(f)))
                .collect::<Vec<_>>()
                .join(", ")
        };

        // Account
        let (auth_mode, email, plan): (String, String, String) =
            match self.auth_manager.read().ok().and_then(|am| am.auth()) {
                Some(auth) => match auth.get_token_data().await {
                    Ok(td) => {
                        let email = td
                            .id_token
                            .email
                            .clone()
                            .unwrap_or_else(|| "(none)".to_string());
                        let plan = td
                            .id_token
                            .get_chatgpt_plan_type()
                            .unwrap_or_else(|| "(unknown)".to_string());
                        ("ChatGPT".to_string(), email, plan)
                    }
                    Err(_) => (
                        "API key".to_string(),
                        "(none)".to_string(),
                        "(unknown)".to_string(),
                    ),
                },
                None => (
                    "Not signed in".to_string(),
                    "(none)".to_string(),
                    "(unknown)".to_string(),
                ),
            };

        // Model
        let model = &self.config.model;
        let provider = self.title_case(&self.config.model_provider_id);
        let effort = self.title_case(
            format!("{}", self.config.model_reasoning_effort.unwrap_or_default()).as_str(),
        );
        let summary = self.title_case(format!("{}", self.config.model_reasoning_summary).as_str());

        // Tokens
        let (input, output, total) = match token_usage {
            Some(u) => (
                u.input_tokens.to_string(),
                u.output_tokens.to_string(),
                u.total_tokens.to_string(),
            ),
            None => ("0".to_string(), "0".to_string(), "0".to_string()),
        };

        let status = format!(
            r#"
📂 Workspace

    Path:          {cwd}
    Approval Mode: {approval}
    Sandbox:       {sandbox}
    AGENTS files:  {agents}

👤 Account

    Signed in with: {auth_mode}
    Login:          {email}
    Plan:           {plan}

🧠 Model

    Name:                {model}
    Provider:            {provider}
    Reasoning Effort:    {effort}
    Reasoning Summaries: {summary}

📊 Token Usage

    Session ID:     {sid}
    Input:          {input}
    Output:         {output}
    Total:          {total}
"#,
            cwd = cwd,
            approval = approval_mode,
            sandbox = sandbox_mode,
            agents = agents_line,
            auth_mode = auth_mode,
            email = email,
            plan = plan,
            model = model,
            provider = provider,
            effort = effort,
            summary = summary,
            sid = sid_str,
            input = input,
            output = output,
            total = total,
        );
        status
    }

    fn shorten_home(&self, p: &std::path::Path) -> String {
        let s = p.display().to_string();
        if let Ok(home) = std::env::var("HOME")
            && s.starts_with(&home)
        {
            return s.replacen(&home, "~", 1);
        }
        s
    }

    async fn find_agents_files(&self, session_id: Option<&acp::SessionId>) -> Vec<String> {
        let mut names = Vec::new();
        let candidates = ["AGENTS.md", "Agents.md", "agents.md"];

        for candidate in candidates.iter() {
            let path = self.config.cwd.join(candidate);
            let mut found = false;

            if let Some(session_id) = session_id
                && self.client_supports_fs_read()
                && self
                    .client_read_text_file(session_id, path.clone(), Some(1), Some(1))
                    .await
                    .is_ok()
            {
                found = true;
            }

            if !found && path.exists() {
                found = true;
            }

            if found {
                names.push((*candidate).to_string());
            }
        }

        names
    }

    fn client_supports_fs_read(&self) -> bool {
        self.client_capabilities.borrow().fs.read_text_file
    }

    fn client_supports_fs_write(&self) -> bool {
        self.client_capabilities.borrow().fs.write_text_file
    }

    async fn client_read_text_file(
        &self,
        session_id: &acp::SessionId,
        path: std::path::PathBuf,
        line: Option<u32>,
        limit: Option<u32>,
    ) -> Result<acp::ReadTextFileResponse, Error> {
        let (tx, rx) = oneshot::channel();
        let request = acp::ReadTextFileRequest {
            session_id: session_id.clone(),
            path,
            line,
            limit,
            meta: None,
        };
        self.client_tx
            .send(ClientOp::ReadTextFile(request, tx))
            .map_err(|_| {
                Error::internal_error().with_data("client read_text_file channel closed")
            })?;
        rx.await.map_err(|_| {
            Error::internal_error().with_data("client read_text_file response dropped")
        })?
    }

    async fn client_write_text_file(
        &self,
        session_id: &acp::SessionId,
        path: std::path::PathBuf,
        content: String,
    ) -> Result<(), Error> {
        let (tx, rx) = oneshot::channel();
        let request = acp::WriteTextFileRequest {
            session_id: session_id.clone(),
            path,
            content,
            meta: None,
        };
        self.client_tx
            .send(ClientOp::WriteTextFile(request, tx))
            .map_err(|_| {
                Error::internal_error().with_data("client write_text_file channel closed")
            })?;
        let response = rx.await.map_err(|_| {
            Error::internal_error().with_data("client write_text_file response dropped")
        })?;
        response.map(|_| ())
    }

    fn write_text_file_locally(&self, path: &std::path::Path, content: &str) -> io::Result<()> {
        if let Some(parent) = path.parent() {
            fs::create_dir_all(parent)?;
        }
        fs::write(path, content)
    }

    fn title_case(&self, s: &str) -> String {
        if s.is_empty() {
            return s.to_string();
        }
        let mut chars = s.chars();
        let first = chars.next().unwrap().to_uppercase().to_string();
        let rest = chars.as_str();
        format!("{}{}", first, rest)
    }
}

fn built_in_commands() -> Vec<AvailableCommand> {
    vec![
        AvailableCommand {
            name: "new".into(),
            description: "start a new chat during a conversation".into(),
            input: None,
            meta: None,
        },
        AvailableCommand {
            name: "init".into(),
            description: "create an AGENTS.md file with instructions for Codex".into(),
            input: None,
            meta: None,
        },
        AvailableCommand {
            name: "compact".into(),
            description: "summarize conversation to prevent hitting the context limit".into(),
            input: None,
            meta: None,
        },
        AvailableCommand {
            name: "review".into(),
            description: "review my current changes and find issues".to_string(),
            input: None,
            meta: None,
        },
        AvailableCommand {
            name: "model".into(),
            description: "choose what model and reasoning effort to use".into(),
            input: Some(AvailableCommandInput::Unstructured {
                hint: "Model slug, e.g., gpt-codex".into(),
            }),
            meta: None,
        },
        AvailableCommand {
            name: "approvals".into(),
            description: "choose what Codex can do without approval".into(),
            input: Some(AvailableCommandInput::Unstructured {
                hint: "untrusted|on-request|on-failure|never".into(),
            }),
            meta: None,
        },
        AvailableCommand {
            name: "status".into(),
            description: "show current session configuration and token usage".into(),
            input: None,
            meta: None,
        },
        AvailableCommand {
            name: "quit".into(),
            description: "exit Codex".into(),
            input: None,
            meta: None,
        },
    ]
}<|MERGE_RESOLUTION|>--- conflicted
+++ resolved
@@ -4,6 +4,8 @@
     NewConversation,
     protocol::{AskForApproval, Op, ReviewRequest, SandboxPolicy},
 };
+use codex_protocol::config_types::ReasoningEffort;
+use std::sync::LazyLock;
 use std::{fs, io};
 use tokio::sync::oneshot;
 
@@ -16,20 +18,41 @@
         name: &str,
         _rest: &str,
     ) -> Result<bool, Error> {
-        let conversation = self.get_conversation(session_id).await?;
+        let sid_str = session_id.0.to_string();
+        let mut session = match self.sessions.borrow().get(&sid_str) {
+            Some(s) => s.clone(),
+            None => return Err(Error::invalid_params()),
+        };
 
         // Commands implemented inline (no Codex submission needed)
         match name {
             "new" => {
                 // Start a new conversation within the current session
-                let conversation_id = match self
+                let session_config = match self.build_session_config(&sid_str) {
+                    Ok(cfg) => cfg,
+                    Err(_err) => {
+                        let (tx, rx) = oneshot::channel();
+                        self.send_message_chunk(
+                            session_id,
+                            "Failed to prepare new conversation".into(),
+                            tx,
+                        )?;
+                        rx.await.map_err(Error::into_internal_error)?;
+                        return Ok(true);
+                    }
+                };
+
+                let convo_result = self
                     .conversation_manager
-                    .new_conversation(self.config.clone())
-                    .await
-                {
+                    .new_conversation(session_config)
+                    .await;
+
+                let (conversation, session_configured) = match convo_result {
                     Ok(NewConversation {
-                        conversation_id, ..
-                    }) => conversation_id,
+                        conversation,
+                        session_configured,
+                        ..
+                    }) => (conversation, session_configured),
                     Err(e) => {
                         let (tx, rx) = oneshot::channel();
                         self.send_message_chunk(
@@ -42,23 +65,15 @@
                     }
                 };
 
-                let current_mode = Self::modes(&self.config)
-                    .as_ref()
-                    .map(|m| m.current_mode_id.clone())
-                    .unwrap_or(acp::SessionModeId("auto".into()));
-
-                // Update the session with the new conversation
-                self.sessions.borrow_mut().insert(
-                    conversation_id.to_string(),
-                    SessionState {
-                        current_approval: self.config.approval_policy,
-                        current_sandbox: self.config.sandbox_policy.clone(),
-                        current_mode,
-                        token_usage: None,
-                        reasoning_sections: Vec::new(),
-                        current_reasoning_chunk: String::new(),
-                    },
-                );
+                session.conversation_id = session_configured.session_id.to_string();
+                session.conversation = Some(conversation.clone());
+                session.current_approval = self.config.approval_policy;
+                session.current_sandbox = self.config.sandbox_policy.clone();
+                if let Some(modes) = Self::modes(&self.config) {
+                    session.current_mode = modes.current_mode_id;
+                }
+
+                self.sessions.borrow_mut().insert(sid_str.clone(), session);
 
                 let (tx, rx) = oneshot::channel();
                 self.send_message_chunk(session_id, "✨ Started a new conversation".into(), tx)?;
@@ -156,11 +171,7 @@
                 return Ok(true);
             }
             "status" => {
-<<<<<<< HEAD
                 let status_text = self.render_status(session_id).await;
-=======
-                let status_text = self.render_status(session_id.0.as_ref()).await;
->>>>>>> 06ac4697
                 let (tx, rx) = oneshot::channel();
                 self.send_message_chunk(session_id, status_text.into(), tx)?;
                 rx.await.map_err(Error::into_internal_error)?;
@@ -189,10 +200,28 @@
                     summary: None,
                 };
 
+                let conversation = match self.get_conversation(session_id).await {
+                    Ok(conv) => conv,
+                    Err(_) => {
+                        let msg = "/model not available without Codex backend";
+                        let (tx, rx) = oneshot::channel();
+                        self.send_message_chunk(session_id, msg.into(), tx)?;
+                        rx.await.map_err(Error::into_internal_error)?;
+                        return Ok(true);
+                    }
+                };
+
                 conversation
                     .submit(op)
                     .await
                     .map_err(Error::into_internal_error)?;
+
+                self.sessions
+                    .borrow_mut()
+                    .entry(sid_str.clone())
+                    .and_modify(|state| {
+                        state.conversation = Some(conversation.clone());
+                    });
 
                 // Provide immediate feedback to the user.
                 let (tx, rx) = oneshot::channel();
@@ -222,6 +251,18 @@
                 };
 
                 return if let Some(policy) = parsed {
+                    let conversation = match self.get_conversation(session_id).await {
+                        Ok(conv) => conv,
+                        Err(_) => {
+                            let msg =
+                                "⚠️ Unable to set approval policy: Codex backend not connected.";
+                            let (tx, rx) = oneshot::channel();
+                            self.send_message_chunk(session_id, msg.into(), tx)?;
+                            rx.await.map_err(Error::into_internal_error)?;
+                            return Ok(true);
+                        }
+                    };
+
                     let submit_result = conversation
                         .submit(Op::OverrideTurnContext {
                             cwd: None,
@@ -244,10 +285,12 @@
                         return Ok(true);
                     }
 
-                    // Persist our local view of the policy for /status
-                    self.with_session_state_mut(session_id, |state| {
+                    if let Ok(mut map) = self.sessions.try_borrow_mut()
+                        && let Some(state) = map.get_mut(&sid_str)
+                    {
                         state.current_approval = policy;
-                    });
+                        state.conversation = Some(conversation.clone());
+                    }
 
                     let msg = format!(
                         "✅ Approval policy updated to: `{}`. Use `/status` to view current session settings.",
@@ -258,7 +301,8 @@
                     rx.await.map_err(Error::into_internal_error)?;
                     Ok(true)
                 } else {
-                    let msg = "⚠️ Unable to set approval policy: Codex backend not connected.";
+                    // show current (best-effort from config)
+                    let msg = "Current approval policy: configured per session. Use /approvals <policy> to set.";
                     let (tx, rx) = oneshot::channel();
                     self.send_message_chunk(session_id, msg.into(), tx)?;
                     rx.await.map_err(Error::into_internal_error)?;
@@ -268,16 +312,19 @@
             "quit" => {
                 // Say goodbye and submit Shutdown to Codex if available
                 let quit_msg = "👋 Codex agent is shutting down. Goodbye!";
-                // Request backend shutdown
-                if let Err(e) = conversation.submit(Op::Shutdown).await {
-                    let (tx, rx) = oneshot::channel();
-                    self.send_message_chunk(
-                        session_id,
-                        format!("Failed to submit shutdown: {}", e).into(),
-                        tx,
-                    )?;
-                    let _ = rx.await;
-                    return Ok(true);
+                if let Some(conv) = session.conversation.as_ref() {
+                    // Request backend shutdown
+                    let submit_result = conv.submit(Op::Shutdown).await;
+                    if let Err(e) = submit_result {
+                        let (tx, rx) = oneshot::channel();
+                        self.send_message_chunk(
+                            session_id,
+                            format!("Failed to submit shutdown: {}", e).into(),
+                            tx,
+                        )?;
+                        let _ = rx.await;
+                        return Ok(true);
+                    }
                 }
                 // Send the goodbye message
                 let (tx, rx) = oneshot::channel();
@@ -292,9 +339,7 @@
         // Commands forwarded to Codex as protocol Ops
         let op = match name {
             "compact" => {
-                self.with_session_state_mut(session_id, |state| {
-                    state.token_usage = None;
-                });
+                session.token_usage = None;
                 msg = "🧠 Compacting conversation to reduce context size...\n\n".into();
                 Some(Op::Compact)
             }
@@ -311,6 +356,20 @@
         };
 
         if let Some(op) = op {
+            let conversation = match session.conversation.clone() {
+                Some(conv) => conv,
+                None => match self.get_conversation(session_id).await {
+                    Ok(conv) => conv,
+                    Err(_) => {
+                        let msg = "⚠️ Unable to contact Codex backend.";
+                        let (tx, rx) = oneshot::channel();
+                        self.send_message_chunk(session_id, msg.into(), tx)?;
+                        rx.await.map_err(Error::into_internal_error)?;
+                        return Ok(true);
+                    }
+                },
+            };
+
             let submit_result = conversation.submit(op).await;
             if let Err(e) = submit_result {
                 let (tx, rx) = oneshot::channel();
@@ -323,6 +382,12 @@
                 return Ok(true);
             }
 
+            if let Ok(mut map) = self.sessions.try_borrow_mut()
+                && let Some(state) = map.get_mut(&sid_str)
+            {
+                state.conversation = Some(conversation.clone());
+            }
+
             let (tx, rx) = oneshot::channel();
             self.send_message_chunk(session_id, msg.into(), tx)?;
             rx.await.map_err(Error::into_internal_error)?;
@@ -334,18 +399,25 @@
                     .map_err(Error::into_internal_error)?;
 
                 match event.msg {
+                    EventMsg::TaskStarted(_) => {
+                        let (tx, rx) = oneshot::channel();
+                        self.send_message_chunk(session_id, "Task started...\n\n".into(), tx)?;
+                        rx.await.map_err(Error::into_internal_error)?;
+                    }
+                    EventMsg::EnteredReviewMode(_) => {
+                        let (tx, rx) = oneshot::channel();
+                        self.send_message_chunk(session_id, "Entered review mode".into(), tx)?;
+                        rx.await.map_err(Error::into_internal_error)?;
+                    }
                     EventMsg::ExitedReviewMode(e) => {
+                        let (tx, rx) = oneshot::channel();
+                        self.send_message_chunk(session_id, "Exited review mode".into(), tx)?;
+                        rx.await.map_err(Error::into_internal_error)?;
                         if let Some(review_output) = e.review_output {
-                            let (tx, rx) = oneshot::channel();
-                            self.send_message_chunk(
-                                session_id,
-                                serde_json::to_string_pretty(&review_output)
-                                    .unwrap_or_else(|_| "<failed to serialize>".to_string())
-                                    .into(),
-                                tx,
-                            )?;
-                            rx.await.map_err(Error::into_internal_error)?;
+                            // TODO: Implement sending review output to the user
+                            info!(?review_output, "Exited review mode");
                         }
+                        break;
                     }
                     EventMsg::TaskComplete(_) | EventMsg::ShutdownComplete => {
                         let (tx, rx) = oneshot::channel();
@@ -359,6 +431,7 @@
                         msg.push_str("\n\n");
                         self.send_message_chunk(session_id, msg.into(), tx)?;
                         rx.await.map_err(Error::into_internal_error)?;
+                        continue;
                     }
                     EventMsg::Error(err) => {
                         let (tx, rx) = oneshot::channel();
@@ -366,7 +439,11 @@
                         rx.await.map_err(Error::into_internal_error)?;
                         break;
                     }
-                    _ => {}
+                    other => {
+                        let (tx, rx) = oneshot::channel();
+                        self.send_message_chunk(session_id, other.to_string().into(), tx)?;
+                        rx.await.map_err(Error::into_internal_error)?;
+                    }
                 }
             }
             return Ok(true);
@@ -378,21 +455,28 @@
     async fn render_status(&self, session_id: &acp::SessionId) -> String {
         let sid_str = session_id.0.as_ref();
         // Session snapshot
-        let (approval_mode, sandbox_mode, token_usage) = {
-            if let Some(state) = self.sessions.borrow().get(sid_str) {
+        let (approval_mode, sandbox_mode, token_usage, mut session_uuid) = {
+            let map = self.sessions.borrow();
+            if let Some(state) = map.get(sid_str) {
                 (
                     state.current_approval,
                     state.current_sandbox.clone(),
                     state.token_usage.clone(),
+                    state.conversation_id.to_string(),
                 )
             } else {
                 (
                     AskForApproval::OnRequest,
                     SandboxPolicy::new_workspace_write_policy(),
                     None,
+                    String::new(),
                 )
             }
         };
+
+        if session_uuid.is_empty() {
+            session_uuid = "(initializing)".to_string();
+        }
 
         // Workspace
         let cwd = self.shorten_home(&self.config.cwd);
@@ -440,7 +524,13 @@
         let model = &self.config.model;
         let provider = self.title_case(&self.config.model_provider_id);
         let effort = self.title_case(
-            format!("{}", self.config.model_reasoning_effort.unwrap_or_default()).as_str(),
+            format!(
+                "{}",
+                self.config
+                    .model_reasoning_effort
+                    .unwrap_or(ReasoningEffort::Medium)
+            )
+            .as_str(),
         );
         let summary = self.title_case(format!("{}", self.config.model_reasoning_summary).as_str());
 
@@ -458,10 +548,10 @@
             r#"
 📂 Workspace
 
-    Path:          {cwd}
-    Approval Mode: {approval}
-    Sandbox:       {sandbox}
-    AGENTS files:  {agents}
+    Path:           {cwd}
+    Approval Mode:  {approval}
+    Sandbox:        {sandbox}
+    AGENTS files:   {agents}
 
 👤 Account
 
@@ -471,10 +561,10 @@
 
 🧠 Model
 
-    Name:                {model}
-    Provider:            {provider}
-    Reasoning Effort:    {effort}
-    Reasoning Summaries: {summary}
+    Name:               {model}
+    Provider:           {provider}
+    Reasoning Effort:   {effort}
+    Reasoning Summaries:{summary}
 
 📊 Token Usage
 
@@ -494,7 +584,7 @@
             provider = provider,
             effort = effort,
             summary = summary,
-            sid = sid_str,
+            sid = session_uuid,
             input = input,
             output = output,
             total = total,
@@ -617,7 +707,7 @@
     }
 }
 
-fn built_in_commands() -> Vec<AvailableCommand> {
+pub fn built_in_commands() -> Vec<AvailableCommand> {
     vec![
         AvailableCommand {
             name: "new".into(),
